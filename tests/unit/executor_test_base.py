import sys
import copy
import tempfile
import os
from unittest import mock
import json
import datetime as dt
import importlib

import pandas as pd
import numpy as np
import duckdb

from mindsdb_sql.render.sqlalchemy_render import SqlalchemyRender


def unload_module(path):
    # remove all modules started with path
    import sys
    to_remove = []
    for module_name in sys.modules:
        if module_name.startswith(path + '.') or module_name == path:
            to_remove.append(module_name)
    to_remove.sort(reverse=True)
    for module_name in to_remove:
        sys.modules.pop(module_name)


class BaseUnitTest:
    """
        mindsdb instance with temporal database and config
    """

    @staticmethod
    def setup_class(cls):

        # remove imports of mindsdb in previous tests
        unload_module('mindsdb')

        # database temp file
        cls.db_file = tempfile.mkstemp(prefix='mindsdb_db_')[1]

        # config
        config = {
            'storage_db': 'sqlite:///' + cls.db_file
        }
        # config temp file
        fdi, cfg_file = tempfile.mkstemp(prefix='mindsdb_conf_')

        with os.fdopen(fdi, 'w') as fd:
            json.dump(config, fd)

        os.environ['MINDSDB_CONFIG_PATH'] = cfg_file

        # initialize config
        from mindsdb.utilities.config import Config
        Config()

        from mindsdb.interfaces.storage import db
        db.init()
        cls.db = db

        from multiprocessing import dummy
        mp_patcher = mock.patch('torch.multiprocessing.get_context').__enter__()
        mp_patcher.side_effect = lambda x: dummy

    @staticmethod
    def teardown_class(cls):

        # remove tmp db file
        cls.db.session.close()
        os.unlink(cls.db_file)

        # remove environ for next tests
        del os.environ['MINDSDB_DB_CON']

        # remove import of mindsdb for next tests
        unload_module('mindsdb')

    def setup_method(self):
        self.clear_db(self.db)

    def clear_db(self, db):
        # drop
        db.session.rollback()
        db.Base.metadata.drop_all(db.engine)

        # create
        db.Base.metadata.create_all(db.engine)

        # fill with data
        r = db.Integration(name='files', data={}, engine='files')
        db.session.add(r)
        r = db.Integration(name='views', data={}, engine='views')
        db.session.add(r)
        r = db.Integration(name='huggingface', data={}, engine='huggingface')
        db.session.add(r)
        r = db.Integration(name='merlion', data={}, engine='merlion')
        db.session.add(r)
        r = db.Integration(name='dummy_ml', data={}, engine='dummy_ml')
        db.session.add(r)
<<<<<<< HEAD
        r = db.Integration(name='statsforecast', data={}, engine='statsforecast')
        db.session.add(r)
        r = db.Integration(name='neuralforecast', data={}, engine='neuralforecast')
        db.session.add(r)
=======
>>>>>>> f6d2eef4
        r = db.Integration(name='lightwood', data={}, engine='lightwood')
        db.session.add(r)
        db.session.flush()
        self.lw_integration_id = r.id

        # default project
        r = db.Project(name='mindsdb')
        db.session.add(r)

        db.session.commit()
        return db

    @staticmethod
    def ret_to_df(ret):
        # converts executor response to dataframe
        columns = [
            col.alias if col.alias is not None else col.name
            for col in ret.columns
        ]
        return pd.DataFrame(ret.data, columns=columns)


class BaseExecutorTest(BaseUnitTest):
    """
        Set up executor: mock data handler
    """

    def setup_method(self):
        super().setup_method()
        self.set_executor()

    def set_executor(self,
                     mock_lightwood=False,
                     mock_model_controller=False,
                     import_dummy_ml=False):
        # creates executor instance with mocked model_interface
        from mindsdb.api.mysql.mysql_proxy.controllers.session_controller import SessionController

        from mindsdb.api.mysql.mysql_proxy.executor.executor_commands import ExecuteCommands
        from mindsdb.interfaces.database.integrations import IntegrationController
        from mindsdb.interfaces.file.file_controller import FileController
        from mindsdb.interfaces.model.model_controller import ModelController
        from mindsdb.utilities.context import context as ctx

        integration_controller = IntegrationController()
        self.file_controller = FileController()

        if mock_model_controller:
            model_controller = mock.Mock()
            self.mock_model_controller = model_controller
        else:
            model_controller = ModelController()

        # no predictors yet
        # self.mock_model_controller.get_models.side_effect = lambda: []

        if import_dummy_ml:
            spec = importlib.util.spec_from_file_location('dummy_ml_handler', './tests/unit/dummy_ml_handler/__init__.py')
            foo = importlib.util.module_from_spec(spec)
            sys.modules["dummy_ml_handler"] = foo
            spec.loader.exec_module(foo)

            handler_module = sys.modules["dummy_ml_handler"]
            handler_meta =  integration_controller._get_handler_meta(handler_module)
            integration_controller.handlers_import_status[handler_meta['name']] = handler_meta

        if mock_lightwood:
            predict_patcher = mock.patch('mindsdb.integrations.handlers.lightwood_handler.Handler.predict')
            self.mock_predict = predict_patcher.__enter__()

            create_patcher = mock.patch('mindsdb.integrations.handlers.lightwood_handler.Handler.create')
            self.mock_create = create_patcher.__enter__()

        ctx.set_default()
        sql_session = SessionController()
        sql_session.database = 'mindsdb'
        sql_session.integration_controller = integration_controller

        self.command_executor = ExecuteCommands(sql_session, executor=None)

        # disable cache. it is need to check predictor input
        config_patch = mock.patch('mindsdb.utilities.cache.FileCache.get')
        self.mock_config = config_patch.__enter__()
        self.mock_config.side_effect = lambda x: None

    def set_handler(self, mock_handler, name, tables, engine='postgres'):
        # integration
        # delete by name
        r = self.db.Integration.query.filter_by(name=name).first()
        if r is not None:
            self.db.session.delete(r)

        # create
        r = self.db.Integration(name=name, data={}, engine=engine)
        self.db.session.add(r)
        self.db.session.commit()

        from mindsdb.integrations.libs.response import (
            HandlerResponse as Response,
            RESPONSE_TYPE
        )

        def handler_response(df):
            response = Response(
                RESPONSE_TYPE.TABLE,
                df
            )
            return response

        def get_tables_f():
            tables_ar = []
            for table in tables:
                tables_ar.append({'table_schema': 'public', 'table_name': table, 'table_type': 'BASE TABLE'})

            return handler_response(
                pd.DataFrame([{'table_schema': 'public', 'table_name': 'table1', 'table_type': 'BASE TABLE'}])
            )
        mock_handler().get_tables.side_effect = get_tables_f

        def get_columns_f(table_name):
            type = 'varchar'
            cols = []
            for col, typ in tables[table_name].dtypes.items():
                if pd.api.types.is_integer_dtype(typ):
                    type = 'integer'
                elif pd.api.types.is_float_dtype(typ):
                    type = 'float'
                elif pd.api.types.is_datetime64_dtype(typ):
                    type = 'datetime'
                cols.append({'Field': col, 'Type': type})
            return handler_response(pd.DataFrame(cols))

        mock_handler().get_columns.side_effect = get_columns_f

        # use duckdb to execute query for integrations
        def native_query_f(query):
            con = duckdb.connect(database=':memory:')

            for table, df in tables.items():
                con.register(table, df)
            try:
                result_df = con.execute(query).fetchdf()
                result_df = result_df.replace({np.nan: None})
            except:
                # it can be not supported command like update or insert
                result_df = pd.DataFrame()
            for table in tables.keys():
                con.unregister(table)

            con.close()
            return handler_response(result_df)

        def query_f(query):
            renderer = SqlalchemyRender('postgres')
            query_str = renderer.get_string(query, with_failback=True)
            return native_query_f(query_str)

        mock_handler().native_query.side_effect = native_query_f

        mock_handler().query.side_effect = query_f

    def set_project(self, project):
        r = self.db.Project.query.filter_by(name=project['name']).first()
        if r is not None:
            self.db.session.delete(r)

        r = self.db.Project(
            id=1,
            name=project['name'],
        )
        self.db.session.add(r)
        self.db.session.commit()

class BaseExecutorDummyML(BaseExecutorTest):
    """
        Set up executor: mock data handler
    """

    def setup_method(self):
        super().setup_method()
        self.set_executor(import_dummy_ml=True)


class BaseExecutorMockPredictor(BaseExecutorTest):
    """
        Set up executor: mock data handler and LW handler
    """

    def setup_method(self):
        super().setup_method()
        self.set_executor(mock_lightwood=True, mock_model_controller=True)

    def set_predictor(self, predictor):
        # fill model_interface mock with predictor data for test case

        # clear calls
        self.mock_model_controller.reset_mock()
        self.mock_predict.reset_mock()
        self.mock_create.reset_mock()

        # remove previous predictor record
        r = self.db.Predictor.query.filter_by(name=predictor['name']).first()
        if r is not None:
            self.db.session.delete(r)

        if 'problem_definition' not in predictor:
            predictor['problem_definition'] = {
                'timeseries_settings': {'is_timeseries': False}
            }

        # add predictor to table
        r = self.db.Predictor(
            name=predictor['name'],
            data={
                'dtypes': predictor['dtypes']
            },
            learn_args=predictor['problem_definition'],
            to_predict=predictor['predict'],
            integration_id=self.lw_integration_id,
            project_id=1,
            status='complete'
        )
        self.db.session.add(r)
        self.db.session.commit()

        def predict_f(data, pred_format='dict', *args, **kargs):
            dict_arr = []
            explain_arr = []
            data = data.to_dict(orient='records')

            predicted_value = predictor['predicted_value']
            target = predictor['predict']

            meta = {
                # 'select_data_query': None, 'when_data': None,
                'original': None,
                'confidence': 0.8,
                'anomaly': None
            }

            data = copy.deepcopy(data)
            for row in data:
                # row = row.copy()
                exp_row = {'predicted_value': predictor['predicted_value'],
                           'confidence': 0.9999,
                           'anomaly': None,
                           'truth': None}
                explain_arr.append({predictor['predict']: exp_row})

                row[target] = predicted_value
                # dict_arr.append({predictor['predict']: row})

                for k, v in meta.items():
                    row[f'{target}_{k}'] = v
                row[f'{target}_explain'] = str(exp_row)


            if pred_format == 'explain':
                return explain_arr
            return pd.DataFrame(data)

        predictor_record = {
            'version': None, 'is_active': None,
            'status': 'complete', 'current_phase': None, 'accuracy': 0.9992752583404642,
            'data_source': None,
            'update': 'available', 'data_source_name': None, 'mindsdb_version': '22.3.5.0',
            'error': None,
            'train_end_at': None, 'updated_at': dt.datetime(2022, 5, 12, 16, 40, 26),
            'created_at': dt.datetime(2022, 4, 4, 14, 48, 39),
        }
        predictor['dtype_dict'] = predictor['dtypes']
        predictor_record.update(predictor)

        def get_model_data_f(name,  *args):
            if name != predictor['name']:
                raise Exception(f"Model does not exists: {name}")
            return predictor_record


        # inject predictor info to model interface
        self.mock_predict.side_effect = predict_f
        self.mock_model_controller.get_models.side_effect = lambda: [predictor_record]
        self.mock_model_controller.get_model_data.side_effect = get_model_data_f<|MERGE_RESOLUTION|>--- conflicted
+++ resolved
@@ -99,13 +99,8 @@
         db.session.add(r)
         r = db.Integration(name='dummy_ml', data={}, engine='dummy_ml')
         db.session.add(r)
-<<<<<<< HEAD
-        r = db.Integration(name='statsforecast', data={}, engine='statsforecast')
-        db.session.add(r)
         r = db.Integration(name='neuralforecast', data={}, engine='neuralforecast')
         db.session.add(r)
-=======
->>>>>>> f6d2eef4
         r = db.Integration(name='lightwood', data={}, engine='lightwood')
         db.session.add(r)
         db.session.flush()
