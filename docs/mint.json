{
  "name": "MindsDB",
  "logo": {
    "light": "/logo/light.svg",
    "dark": "/logo/dark.svg"
  },
  "favicon": "/favicon.png",
  "colors": {
    "primary": "#2AB673",
    "light": "#55D799",
    "dark": "#117866",
    "ultraLight": "#CCEFE9",
    "ultraDark": "#0D5E4F"
  },
  "openApi": "https://raw.githubusercontent.com/mindsdb/mindsdb/openapi-specs/mindsdb/api/http/openapi.yml",
  "api": {
    "baseUrl": [
      "https://alpha.mindsdb.com",
      "https://cloud.mindsdb.com",
      "https://127.0.0.1"
    ],
    "auth": {
      "method": "api-key",
      "name": "X-API-KEY"
    }
  },
  "topbarLinks": [
    {
      "name": "Login",
      "url": "https://cloud.mindsdb.com/login"
    }
  ],
  "topbarCtaButton": {
    "name": "Get Started",
    "url": "https://cloud.mindsdb.com"
  },
  "anchors": [
    {
      "name": "Community",
      "icon": "slack",
      "url": "https://mindsdb.com/joincommunity"
    },
    {
      "name": "GitHub",
      "icon": "github",
      "url": "https://github.com/mindsdb/mindsdb"
    }
  ],
  "navigation": [
    {
      "group": "Guides",
      "pages": [
        {
          "group": "Quickstart",
          "pages": [
            "what-is-mindsdb",
            "why-mindsdb",
            "quickstart"
          ]
        },
        {
          "group": "Running MindsDB",
          "pages": [
            "setup/cloud",
            {
              "group": "Self-Hosted",
              "pages": [
                "setup/self-hosted/docker",
                {
                  "group": "Via pip",
                  "pages": [
                    "setup/self-hosted/pip/windows",
                    "setup/self-hosted/pip/linux",
                    "setup/self-hosted/pip/macos",
                    "setup/self-hosted/pip/source"
                  ]
                },
                "setup/digital-ocean",
                "setup/gcp",
                "setup/vultr",
                "setup/civo"
              ]
            },
            {
              "group": "Configuration Options",
              "pages": [
                "setup/custom-config",
                "setup/environment-vars"
              ]
            }
          ]
        },
        {
          "group": "Using MindsDB with SQL API",
          "pages": [
            {
              "group": "Connect to MindsDB",
              "pages": [
                "connect/mindsdb_editor",
                {
                  "group": "Other SQL Clients",
                  "pages": [
                    "connect/dbeaver",
                    "connect/connect-mariadb-skysql",
                    "connect/mysql-client",
                    "connect/sql-alchemy"
                  ]
                },
                {
                  "group": "BI Tools and Notebooks",
                  "pages": [
                    "connect/deepnote",
                    "connect/metabase",
                    "connect/tableau"
                  ]
                }
              ]
            },
            {
              "group": "Do Machine Learning",
              "pages": [
                "using-sql-api/nlp",
                "using-sql-api/timeseries",
                "using-sql-api/classification",
                "using-sql-api/regression"
              ]
            },
            {
              "group": "SQL Commands",
              "pages": [
                {
                  "group": "CREATE",
                  "pages": [
                    "sql/create/databases",
                    "sql/create/predictor",
                    "sql/create/table",
                    "sql/create/view",
                    "sql/create/ml-engine"
                  ]
                },
                "sql/api/update",
                "sql/api/insert",
                "sql/api/describe",
                "sql/api/retrain",
                "sql/api/manage-models-versions",
                "sql/api/drop",
                "sql/api/select",
                "sql/api/select-files",
                "sql/api/join",

                "sql/api/use"
              ]
            }
          ]
        },
        {
          "group": "Using MindsDB with Mongo API",
          "pages": [
            {
              "group": "Connect to MindsDB",
              "pages": [
                "connect/mongo-compass",
                "connect/mongo-shell"
              ]
            },
            {
              "group": "Do Machine Learning",
              "pages": [
                "using-mongo-api/nlp",
                "using-mongo-api/timeseries",
                "using-mongo-api/classification",
                "using-mongo-api/regression"
              ]
            },
            {
              "group": "Mongo Commands",
              "pages": [
                "mongo/collection-structure",
                {
                  "group": "Insert()",
                  "pages": [
                    "mongo/database",
                    "mongo/insert"
                  ]
                },
                "mongo/stats",
                "mongo/find",
                "mongo/delete"
              ]
            }
          ]
        },
        {
          "group": "Using MindsDB with DBT",
          "pages": [
            "connect/dbt",
            {
              "group": "Do Machine Learning",
              "pages": [
                "using-dbt/nlp",
                "using-dbt/timeseries",
                "using-dbt/classification",
                "using-dbt/regression"
              ]
            }
          ]
        },
<<<<<<< HEAD
=======
        "model-types",
        "mindsdb-handlers",
        "sql/create/databases2",
        "sql/create/file",
        "sql/data-insights",
        "sql/create/predictor2",
        "sql/api/select2",
        "sql/feature-importance",
        "sql/feature-eng",
>>>>>>> 204d0c11
        {
          "group": "Using MindsDB with Kafka",
          "pages": [
            "connect/kafka",
            {
              "group": "Do Machine Learning",
              "pages": [
                "using-kafka/anomaly-detection",
                "using-kafka/nlp",
                "using-kafka/timeseries",
                "using-kafka/classification",
                "using-kafka/regression"
              ]
<<<<<<< HEAD
            }
=======
            },
            "sql/api/update",
            "sql/api/insert",
            "sql/api/describe",
            "sql/api/retrain",
            "sql/api/manage-models-versions",
            "sql/api/drop",
            "sql/api/select",
            "sql/api/select-files",
            "sql/api/join",
            "sql/api/join-on",
            "sql/api/use"
>>>>>>> 204d0c11
          ]
        },
        {
          "group": "Using MindsDB with REST API",
          "pages": [
            "rest/sql",
            {
              "group": "Databases",
              "pages": [
                "rest/databases/list-databases",
                "rest/databases/list-database",
                "rest/databases/create-databases",
                "rest/databases/update-databases",
                "rest/databases/delete-databases"
              ]
            },
            {
              "group": "Models",
              "pages": [
                "rest/models/train-model",
                "rest/models/list-model",
                "rest/models/list-models",
                "rest/models/describe-model",
                "rest/models/query-model",
                "rest/models/delete-model",
                "rest/models/retrain-model"
              ]
            },
            {
              "group": "Views",
              "pages": [
                "rest/views/create-view",
                "rest/views/list-view",
                "rest/views/list-views",
                "rest/views/delete-views"
              ]
            },
            {
              "group": "Tables",
              "pages": [
                "rest/tables/create-table",
                "rest/tables/list-table",
                "rest/tables/delete-table"
              ]
            }
          ]
        },
        {
          "group": "More from MindsDB",
          "pages": [
            "mindsdb-handlers",
            "sql/data-insights",
            "sql/feature-importance",
            "sql/feature-eng",
            "sql/create/file",

            "sql/table-structure",
            "sql/native-queries",
            "sql/project"
          ]
        },
        {
          "group": "Data Integrations",
          "pages": [
            
          ]
        },
        {
          "group": "ML Engines",
          "pages": [
            {
              "group": "AutoML",
              "pages": [
                "ml-engines/automl/lightwood",
                "ml-engines/automl/ludwig",
                "ml-engines/automl/xgboost"
              ]
            },
            {
              "group": "NLP",
              "pages": [
                "custom-model/huggingface",
                "custom-model/openai"
              ]
            },
            {
              "group": "Bring Your Own Models",
              "pages": [
                "custom-model/ray-serve",
                "custom-model/mlflow"
              ]
            }
          ]
        },
        {
          "group": "Tutorials",
          "pages": [
            {
              "group": "Regression",
              "pages": [
                "sql/tutorials/home-rentals"
              ]
            },
            {
              "group": "Classification",
              "pages": [
                "sql/tutorials/customer-churn"
              ]
            },
            {
              "group": "Time Series",
              "pages": [
                "sql/tutorials/house-sales-forecasting",
                "sql/tutorials/eeg-forecasting"
              ]
            },
            "tutorials"
          ]
        },
        {
          "group": "Contributing Guide",
          "pages": [
            "contribute",
            "contribute/install",
            "contribute/issues",
            "contribute/data-handlers",
            "contribute/ml-handlers",
            "contribute/docs",
            "docs-rules",
            "contribute/tests",
            "contribute/tutorials",
            "community"
          ]
        }
      ]
    },
    {
      "group": "Natural Language Processing (NLP)",
      "pages": [
        "nlp/what-is-nlp",
<<<<<<< HEAD
        "nlp/nlp-mindsdb-hf", 

=======
        "nlp/nlp-mindsdb-hf",
        "nlp/nlp-mindsdb-openai",
>>>>>>> 204d0c11
        "nlp/nlp-extended-examples"
      ]
    }
  ],
  "footerSocials": {
    "github": "https://github.com/mindsdb/mindsdb",
    "facebook": "https://www.facebook.com/MindsDB",
    "twitter": "https://twitter.com/MindsDB",
    "slack": "https://mindsdb.com/joincommunity",
    "linkedin": "https://www.linkedin.com/company/mindsdb",
    "youtube": "https://www.youtube.com/channel/UC5_wBOLCWath6q1iTgPPD5A",
    "medium": "https://medium.com/mindsdb"
  },
  "analytics": {
    "gtm": {
      "tagId": "GTM-MNN47J3"
    }
  }
}<|MERGE_RESOLUTION|>--- conflicted
+++ resolved
@@ -147,7 +147,7 @@
                 "sql/api/select",
                 "sql/api/select-files",
                 "sql/api/join",
-
+                "sql/api/join-on",
                 "sql/api/use"
               ]
             }
@@ -205,18 +205,6 @@
             }
           ]
         },
-<<<<<<< HEAD
-=======
-        "model-types",
-        "mindsdb-handlers",
-        "sql/create/databases2",
-        "sql/create/file",
-        "sql/data-insights",
-        "sql/create/predictor2",
-        "sql/api/select2",
-        "sql/feature-importance",
-        "sql/feature-eng",
->>>>>>> 204d0c11
         {
           "group": "Using MindsDB with Kafka",
           "pages": [
@@ -230,22 +218,7 @@
                 "using-kafka/classification",
                 "using-kafka/regression"
               ]
-<<<<<<< HEAD
-            }
-=======
-            },
-            "sql/api/update",
-            "sql/api/insert",
-            "sql/api/describe",
-            "sql/api/retrain",
-            "sql/api/manage-models-versions",
-            "sql/api/drop",
-            "sql/api/select",
-            "sql/api/select-files",
-            "sql/api/join",
-            "sql/api/join-on",
-            "sql/api/use"
->>>>>>> 204d0c11
+            }
           ]
         },
         {
@@ -301,7 +274,7 @@
             "sql/feature-importance",
             "sql/feature-eng",
             "sql/create/file",
-
+            "model-types",
             "sql/table-structure",
             "sql/native-queries",
             "sql/project"
@@ -386,13 +359,8 @@
       "group": "Natural Language Processing (NLP)",
       "pages": [
         "nlp/what-is-nlp",
-<<<<<<< HEAD
-        "nlp/nlp-mindsdb-hf", 
-
-=======
         "nlp/nlp-mindsdb-hf",
         "nlp/nlp-mindsdb-openai",
->>>>>>> 204d0c11
         "nlp/nlp-extended-examples"
       ]
     }
